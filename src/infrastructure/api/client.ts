--- conflicted
+++ resolved
@@ -16,9 +16,6 @@
     data?: any;
 }
 
-<<<<<<< HEAD
-const API_BASE_URL = process.env.NEXT_PUBLIC_API_URL ?? '';
-=======
 const DEFAULT_API_BASE_PATH = '/api/v1';
 const configuredBaseUrl = process.env.NEXT_PUBLIC_API_URL?.trim();
 
@@ -29,7 +26,6 @@
     configuredBaseUrl && !configuredBaseUrl.startsWith('http')
         ? configuredBaseUrl
         : DEFAULT_API_BASE_PATH;
->>>>>>> 027ba80d
 
 class ApiClient {
     private client: AxiosInstance;
