--- conflicted
+++ resolved
@@ -7,14 +7,10 @@
     LockerAvailabilityRequest,
     LockerAvailabilityResult,
     LockerLocation,
-<<<<<<< HEAD
-    LockerLocationWithLockers,
-=======
     LockerLocationStats,
     LockerLocationTreeNode,
     LockerLocationWithLockers,
     LockerSize,
->>>>>>> 177df175
     LockerReservation,
     LockerReservationActionResponse,
     LockerReservationRequest,
@@ -41,8 +37,6 @@
 
 type LockerPagedResponse<T> = LockerApiResponse<LockerPagedData<T>>;
 
-<<<<<<< HEAD
-=======
 interface AvailableLockerDto {
     id: string;
     code: string;
@@ -62,7 +56,6 @@
     subscriptionId?: string;
 }
 
->>>>>>> 177df175
 const FALLBACK_LOCATIONS: LockerLocation[] = [
     {
         id: '750e8400-e29b-41d4-a716-446655440020',
@@ -160,11 +153,7 @@
 class LockerManagementService {
     private readonly adminBaseUrl = '/api/v1/admin';
     private readonly baseUrl = `${this.adminBaseUrl}/lockers`;
-<<<<<<< HEAD
-    private readonly locationsUrl = `${this.adminBaseUrl}/locker-locations`;
-=======
     private readonly locationsUrl = `${this.baseUrl}/locations`;
->>>>>>> 177df175
     private readonly calendarUrl = '/api/v1/family-calendar';
 
     private resolveToken(explicitToken?: string): string | null {
@@ -193,8 +182,6 @@
         return headers;
     }
 
-<<<<<<< HEAD
-=======
     private mapStatsToLocation(stats: LockerLocationStats): LockerLocation {
         const city = stats.address?.split('-')[0]?.trim() || 'Unknown';
         return {
@@ -217,7 +204,6 @@
         };
     }
 
->>>>>>> 177df175
     private async fetchWithAlternatives<T>(endpoints: string[], token?: string): Promise<LockerApiResponse<T>> {
         const errors: unknown[] = [];
 
@@ -245,17 +231,6 @@
 
     async getLocations(token?: string): Promise<LockerApiResponse<LockerLocation[]>> {
         try {
-<<<<<<< HEAD
-            return await this.fetchWithAlternatives<LockerLocation[]>(
-                [
-                    `${this.locationsUrl}`,
-                    `${this.locationsUrl}/list`,
-                    `${this.adminBaseUrl}/locations`,
-                    `${this.baseUrl}/locations`,
-                ],
-                token
-            );
-=======
             const response = await this.fetchWithAlternatives<LockerLocationStats[]>(
                 [
                     `${this.locationsUrl}/stats`,
@@ -269,7 +244,6 @@
                 ...response,
                 data: (response.data ?? []).map((stats) => this.mapStatsToLocation(stats)),
             };
->>>>>>> 177df175
         } catch (error) {
             console.warn('Failed to fetch locker locations. Using fallback data.', error);
             return {
@@ -284,18 +258,6 @@
 
     async getLocationsHierarchy(token?: string): Promise<LockerApiResponse<LockerLocationWithLockers[]>> {
         try {
-<<<<<<< HEAD
-            const hierarchy = await this.fetchWithAlternatives<LockerLocationWithLockers[]>(
-                [
-                    `${this.locationsUrl}/with-lockers`,
-                    `${this.locationsUrl}/hierarchy`,
-                    `${this.adminBaseUrl}/locations/with-lockers`,
-                    `${this.baseUrl}/locations/tree`,
-                ],
-                token
-            );
-            return hierarchy;
-=======
             const [treeResponse, locationsResponse] = await Promise.all([
                 this.fetchWithAlternatives<LockerLocationTreeNode[]>(
                     [
@@ -360,7 +322,6 @@
                 errors: Array.from(aggregatedErrors),
                 timestamp: new Date().toISOString(),
             };
->>>>>>> 177df175
         } catch (primaryError) {
             console.warn('Failed to fetch location locker hierarchy from dedicated endpoint. Attempting manual aggregation.', primaryError);
             try {
@@ -498,13 +459,6 @@
         return response.json();
     }
 
-<<<<<<< HEAD
-    async getAvailableLockersForUser(userId: number | null | undefined, locationId: string, token?: string) {
-        const isSpecificUser = typeof userId === 'number' && userId > 0;
-        const endpoint = isSpecificUser
-            ? `${this.baseUrl}/users/${userId}/locations/${locationId}/available-lockers`
-            : `${this.baseUrl}/locations/${locationId}/available-lockers`;
-=======
     async getAvailableLockersForUser(
         userId: number | null | undefined,
         locationId: string,
@@ -536,7 +490,6 @@
         const endpoint = `${this.locationsUrl}/${locationId}/available-lockers${
             params.toString() ? `?${params.toString()}` : ''
         }`;
->>>>>>> 177df175
 
         try {
             const response = await fetch(endpoint, {
@@ -547,9 +500,6 @@
                 const errorBody = await response.json().catch(() => null);
                 throw new Error(errorBody?.message || `Failed to load available lockers: ${response.status}`);
             }
-<<<<<<< HEAD
-            return await response.json();
-=======
 
             const payload: LockerApiResponse<AvailableLockerDto[]> = await response.json();
             return {
@@ -570,7 +520,6 @@
                     isCurrentlyAvailable: locker.isCurrentlyAvailable ?? true,
                 })),
             };
->>>>>>> 177df175
         } catch (error) {
             console.warn('Failed to fetch available lockers. Using fallback data.', error);
             const lockers = FALLBACK_LOCKERS.filter((locker) => locker.locationId === locationId);
