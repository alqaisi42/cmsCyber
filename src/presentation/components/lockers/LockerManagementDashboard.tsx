'use client';

import { useCallback, useEffect, useMemo, useState } from 'react';
import {
    AccessibleSubscription,
    CreateSubscriptionRequest,
    LockerSubscription,
    LockerSubscriptionPlan,
    ShareSubscriptionRequest,
    SubscriptionUsageSnapshot,
    UpdateSharingRequest,
} from '../../../core/entities/locker-subscription';
import {
    FamilyCalendarResponse,
    LockerAvailabilityRequest,
    LockerAvailabilityResult,
    LockerLocation,
    LockerLocationWithLockers,
    LockerReservation,
    LockerReservationRequest,
    LockerSummary,
} from '../../../core/entities/lockers';
import { useAuthStore } from '../../contexts/auth-store';
import { lockerSubscriptionService } from '../../../infrastructure/services/locker-subscription.service';
import { lockerManagementService } from '../../../infrastructure/services/locker-management.service';
import {
    CalendarCheck,
    CheckCircle2,
    Clock,
    CreditCard,
    Info,
    Layers,
    LifeBuoy,
    Loader2,
    Lock,
    MapPin,
    Plus,
    RefreshCw,
    ShieldCheck,
    LifeBuoy,
    MessageSquare,
    Users,
    X,
} from 'lucide-react';
import { useToast } from '@/presentation/components/ui/toast';
import { cn } from '../../../shared/utils/cn';
import SupportIssuesWorkspace from './support/SupportIssuesWorkspace';

const tabs = [
    { id: 'overview', label: 'Overview', icon: Layers },
    { id: 'plans', label: 'Subscription Plans', icon: CreditCard },
    { id: 'subscriptions', label: 'Subscriptions', icon: Users },
    { id: 'locations', label: 'Locations', icon: MapPin },
    { id: 'lockers', label: 'Lockers & Availability', icon: Lock },
    { id: 'reservations', label: 'Reservations', icon: CalendarCheck },
    { id: 'support', label: 'Support & Issues', icon: LifeBuoy },
] as const;

type TabKey = (typeof tabs)[number]['id'];

interface LockerManagementDashboardProps {
    defaultTab?: TabKey;
}

interface ActionState {
    loading: boolean;
    message: string | null;
    error: string | null;
}

const INITIAL_SUBSCRIPTION_FORM: CreateSubscriptionRequest = {
    planId: '',
    locationId: '',
    billingCycle: 'MONTHLY',
    paymentMethodId: '',
};

const INITIAL_SHARING_FORM: ShareSubscriptionRequest = {
    userEmail: '',
    sharingType: 'BASIC',
    allocatedBalance: 1,
    accessLevel: 'BASIC_ACCESS',
    invitationMessage: '',
};

const INITIAL_AVAILABILITY_FORM: LockerAvailabilityRequest = {
    userId: undefined,
    locationId: '',
    requiredSize: 'MEDIUM',
    requestedFrom: '',
    requestedUntil: '',
    reservationType: 'DELIVERY',
    userScope: 'SPECIFIC_USER',
};

const INITIAL_RESERVATION_FORM: LockerReservationRequest = {
    userId: undefined,
    lockerId: '',
    locationId: '',
    reservedFrom: '',
    reservedUntil: '',
    reservationType: 'DELIVERY',
    notes: '',
    userScope: 'SPECIFIC_USER',
};

export function LockerManagementDashboard({ defaultTab = 'overview' }: LockerManagementDashboardProps) {
    const { user, token } = useAuthStore();
    const [activeTab, setActiveTab] = useState<TabKey>(defaultTab);
    const { pushToast } = useToast();

    const [plans, setPlans] = useState<LockerSubscriptionPlan[]>([]);
    const [plansLoading, setPlansLoading] = useState(false);
    const [plansMessage, setPlansMessage] = useState<string | null>(null);
    const [activePlans, setActivePlans] = useState<LockerSubscription[]>([]);
    const [activePlansLoading, setActivePlansLoading] = useState(false);
    const [activePlansError, setActivePlansError] = useState<string | null>(null);

    const [subscriptions, setSubscriptions] = useState<LockerSubscription[]>([]);
    const [subscriptionsLoading, setSubscriptionsLoading] = useState(false);
    const [accessibleSubscriptions, setAccessibleSubscriptions] = useState<AccessibleSubscription[]>([]);

    const [locations, setLocations] = useState<LockerLocation[]>([]);
    const [locationsLoading, setLocationsLoading] = useState(false);
    const [locationHierarchy, setLocationHierarchy] = useState<LockerLocationWithLockers[]>([]);
    const [locationHierarchyLoading, setLocationHierarchyLoading] = useState(false);
    const [locationHierarchyError, setLocationHierarchyError] = useState<string | null>(null);
    const [selectedLocationId, setSelectedLocationId] = useState<string>('');
    const [locationLockers, setLocationLockers] = useState<LockerSummary[]>([]);
    const [accessibleLockers, setAccessibleLockers] = useState<LockerSummary[]>([]);
    const [availableLockers, setAvailableLockers] = useState<LockerSummary[]>([]);

    const [reservations, setReservations] = useState<LockerReservation[]>([]);
    const [reservationStatusFilter, setReservationStatusFilter] = useState<string>('ACTIVE');

    const [availabilityForm, setAvailabilityForm] = useState<LockerAvailabilityRequest>(INITIAL_AVAILABILITY_FORM);
    const [availabilityResult, setAvailabilityResult] = useState<LockerAvailabilityResult | null>(null);
    const [availabilityState, setAvailabilityState] = useState<ActionState>({ loading: false, message: null, error: null });
    const [availabilityScope, setAvailabilityScope] = useState<'SPECIFIC_USER' | 'ALL_USERS'>(
        INITIAL_AVAILABILITY_FORM.userScope || 'SPECIFIC_USER'
    );

    const [reservationForm, setReservationForm] = useState<LockerReservationRequest>(INITIAL_RESERVATION_FORM);
    const [reservationState, setReservationState] = useState<ActionState>({ loading: false, message: null, error: null });
    const [reservationScope, setReservationScope] = useState<'SPECIFIC_USER' | 'ALL_USERS'>(
        INITIAL_RESERVATION_FORM.userScope || 'SPECIFIC_USER'
    );

    const [createSubscriptionForm, setCreateSubscriptionForm] = useState<CreateSubscriptionRequest>(INITIAL_SUBSCRIPTION_FORM);
    const [createFormOpen, setCreateFormOpen] = useState(false);
    const [createState, setCreateState] = useState<ActionState>({ loading: false, message: null, error: null });

    const [expandedSubscriptionId, setExpandedSubscriptionId] = useState<string | null>(null);
    const [upgradePlanId, setUpgradePlanId] = useState<string>('');
    const [upgradeReason, setUpgradeReason] = useState<string>('');
    const [upgradeState, setUpgradeState] = useState<ActionState>({ loading: false, message: null, error: null });

    const [sharingForm, setSharingForm] = useState<ShareSubscriptionRequest>(INITIAL_SHARING_FORM);
    const [sharingState, setSharingState] = useState<ActionState>({ loading: false, message: null, error: null });

    const [selectedUserId, setSelectedUserId] = useState<number>(() => {
        if (user?.id) {
            const numeric = Number(user.id);
            return Number.isNaN(numeric) ? 0 : numeric;
        }
        return 0;
    });

    const [usageDetails, setUsageDetails] = useState<Record<string, SubscriptionUsageSnapshot>>({});
    const [calendarDetails, setCalendarDetails] = useState<Record<string, FamilyCalendarResponse>>({});
    const [calendarLoading, setCalendarLoading] = useState(false);

<<<<<<< HEAD
=======
    const fetchPlans = useCallback(async () => {
        setPlansLoading(true);
        try {
            const response = await lockerSubscriptionService.getPlans();
            setPlans(response.data);
            setPlansMessage(response.message || null);

            if (response.errors?.includes('FALLBACK_DATA')) {
                pushToast({
                    type: 'warning',
                    title: 'Showing fallback plans',
                    description:
                        response.message || 'Using cached locker plans while the API is unreachable.',
                });
            }
        } catch (error) {
            console.error('Failed to load plans:', error);
            const description =
                error instanceof Error ? error.message : 'Unexpected error retrieving plans.';
            setPlansMessage('Unable to load subscription plans.');
            pushToast({
                type: 'error',
                title: 'Failed to load plans',
                description,
            });
        } finally {
            setPlansLoading(false);
        }
    }, [pushToast]);
>>>>>>> fa197f08

    useEffect(() => {
        setActiveTab(defaultTab);
    }, [defaultTab]);

    useEffect(() => {
        if (availabilityScope === 'SPECIFIC_USER') {
            setAvailabilityForm((prev) => ({
                ...prev,
                userId: selectedUserId || undefined,
                userScope: 'SPECIFIC_USER',
            }));
        }
        if (reservationScope === 'SPECIFIC_USER') {
            setReservationForm((prev) => ({
                ...prev,
                userId: selectedUserId || undefined,
                userScope: 'SPECIFIC_USER',
            }));
        }
    }, [selectedUserId, availabilityScope, reservationScope]);

    useEffect(() => {
        setAvailabilityForm((prev) => ({ ...prev, locationId: selectedLocationId }));
        setReservationForm((prev) => ({ ...prev, locationId: selectedLocationId }));
    }, [selectedLocationId]);

    useEffect(() => {
        const loadLocations = async () => {
            setLocationsLoading(true);
            try {
                const response = await lockerManagementService.getLocations(token);
                setLocations(response.data);
                if (response.data.length) {
                    setSelectedLocationId((prev) => prev || response.data[0].id);
                }
                if (response.errors?.includes('FALLBACK_DATA')) {
                    pushToast({
                        type: 'warning',
                        title: 'Locations are cached',
                        description: response.message ||
                            'Showing cached locker locations while the admin API is unreachable.',
                    });
                }
            } catch (error) {
                console.error('Failed to load locations:', error);
                pushToast({
                    type: 'error',
                    title: 'Failed to load locations',
                    description: error instanceof Error ? error.message : 'Unexpected error retrieving locker locations.',
                });
            } finally {
                setLocationsLoading(false);
            }
        };

        const loadLocationHierarchy = async () => {
            setLocationHierarchyLoading(true);
            setLocationHierarchyError(null);
            try {
                const response = await lockerManagementService.getLocationsHierarchy(token);
                setLocationHierarchy(response.data);
                if (response.errors?.includes('FALLBACK_DATA')) {
                    pushToast({
                        type: 'warning',
                        title: 'Limited location data',
                        description: response.message ||
                            'Showing cached location structure while the admin API is unavailable.',
                    });
                } else if (response.errors?.includes('FALLBACK_AVAILABLE_ONLY')) {
                    pushToast({
                        type: 'warning',
                        title: 'Partial locker data',
                        description:
                            response.message ||
                            'Only currently available lockers could be retrieved for one or more locations.',
                    });
                }
            } catch (error) {
                console.error('Failed to load location hierarchy:', error);
                const description = error instanceof Error ? error.message : 'Unexpected error retrieving location hierarchy.';
                setLocationHierarchyError(description);
                pushToast({
                    type: 'error',
                    title: 'Failed to load location hierarchy',
                    description,
                });
            } finally {
                setLocationHierarchyLoading(false);
            }
        };

        fetchPlans();
        loadLocations();
        loadLocationHierarchy();
    }, [fetchPlans, pushToast, token]);

    useEffect(() => {
        if (!token || !selectedUserId) {
            setActivePlans([]);
            return;
        }

        const loadSubscriptions = async () => {
            setSubscriptionsLoading(true);
            try {
                const [mySubs, accessible] = await Promise.all([
                    lockerSubscriptionService.getMySubscriptions(token),
                    lockerSubscriptionService.getAccessibleSubscriptions(token),
                ]);
                setSubscriptions(mySubs.data);
                setAccessibleSubscriptions(accessible.data);
            } catch (error) {
                console.error('Failed to load subscriptions:', error);
                pushToast({
                    type: 'error',
                    title: 'Unable to load subscriptions',
                    description: error instanceof Error ? error.message : 'Unexpected error retrieving subscription data.',
                });
            } finally {
                setSubscriptionsLoading(false);
            }
        };

        const loadAccessibleLockers = async () => {
            try {
                const response = await lockerManagementService.getAccessibleLockers(selectedUserId, token);
                setAccessibleLockers(response.data);
            } catch (error) {
                console.error('Failed to load accessible lockers:', error);
                pushToast({
                    type: 'error',
                    title: 'Unable to load accessible lockers',
                    description: error instanceof Error ? error.message : 'Unexpected error retrieving accessible lockers.',
                });
            }
        };

        const loadReservations = async () => {
            try {
                const response = await lockerManagementService.getReservationsForUser(selectedUserId, reservationStatusFilter, token);
                setReservations(response.data);
            } catch (error) {
                console.error('Failed to load reservations:', error);
                pushToast({
                    type: 'error',
                    title: 'Unable to load reservations',
                    description: error instanceof Error ? error.message : 'Unexpected error retrieving reservation data.',
                });
            }
        };

        loadSubscriptions();
        loadAccessibleLockers();
        loadReservations();
    }, [token, selectedUserId, reservationStatusFilter, pushToast]);

    useEffect(() => {
        if (!token || !selectedUserId) {
            setActivePlans([]);
            setActivePlansError(null);
            return;
        }

        let cancelled = false;

        const loadActivePlans = async () => {
            setActivePlansLoading(true);
            setActivePlansError(null);
            try {
                const response = await lockerManagementService.getActiveSubscriptionsForUser(selectedUserId, token);
                if (!cancelled) {
                    setActivePlans(response.data);
                    if (response.errors?.length) {
                        pushToast({
                            type: 'warning',
                            title: 'Active plans response',
                            description: response.message || 'Active plan data returned with warnings.',
                        });
                    }
                }
            } catch (error) {
                if (!cancelled) {
                    const description = error instanceof Error ? error.message : 'Unexpected error loading active plans.';
                    setActivePlansError(description);
                    pushToast({
                        type: 'error',
                        title: 'Failed to load active plans',
                        description,
                    });
                }
            } finally {
                if (!cancelled) {
                    setActivePlansLoading(false);
                }
            }
        };

        loadActivePlans();

        return () => {
            cancelled = true;
        };
    }, [token, selectedUserId, pushToast]);

    useEffect(() => {
        if (!selectedLocationId) {
            setLocationLockers([]);
            setAvailableLockers([]);
            return;
        }

        const loadLocationLockers = async () => {
            try {
                const response = await lockerManagementService.getLockersByLocation(selectedLocationId, token);
                setLocationLockers(response.data);
            } catch (error) {
                console.error('Failed to load lockers for location:', error);
                pushToast({
                    type: 'error',
                    title: 'Unable to load lockers for location',
                    description: error instanceof Error ? error.message : 'Unexpected error retrieving lockers for location.',
                });
            }
        };

        const loadAvailable = async () => {
            const specificUserFallback = selectedUserId ?? availabilityForm.userId ?? reservationForm.userId ?? null;
            const requiresSpecificUser = availabilityScope === 'SPECIFIC_USER' || reservationScope === 'SPECIFIC_USER';
            const userContext = requiresSpecificUser ? specificUserFallback : null;

            if (
                requiresSpecificUser &&
                (typeof userContext !== 'number' || Number.isNaN(userContext) || userContext <= 0)
            ) {
                setAvailableLockers([]);
                return;
            }

            const desiredStart = availabilityForm.requestedFrom || reservationForm.reservedFrom || '';
            const desiredEnd = availabilityForm.requestedUntil || reservationForm.reservedUntil || '';
            try {
                const response = await lockerManagementService.getAvailableLockersForUser(
                    userContext,
                    selectedLocationId,
                    token,
                    {
                        size: availabilityForm.requiredSize,
                        startTime: desiredStart || undefined,
                        endTime: desiredEnd || undefined,
                        scope: requiresSpecificUser ? 'SPECIFIC_USER' : 'ALL_USERS',
                    }
                );
                setAvailableLockers(response.data);
            } catch (error) {
                console.error('Failed to load available lockers for user:', error);
                pushToast({
                    type: 'error',
                    title: 'Unable to load available lockers',
                    description: error instanceof Error ? error.message : 'Unexpected error retrieving available lockers.',
                });
            }
        };

        loadLocationLockers();
        loadAvailable();
    }, [
        selectedLocationId,
        selectedUserId,
        token,
        pushToast,
        availabilityScope,
        reservationScope,
        availabilityForm.userId,
        reservationForm.userId,
        availabilityForm.requiredSize,
        availabilityForm.requestedFrom,
        availabilityForm.requestedUntil,
        reservationForm.reservedFrom,
        reservationForm.reservedUntil,
    ]);

    const summaryMetrics = useMemo(() => {
        const activeSubscriptions = activePlans.length || subscriptions.filter((sub) => sub.subscriptionStatus === 'ACTIVE').length;
        const sharedSubscriptions = accessibleSubscriptions.filter((sub) => sub.ownerUserId !== selectedUserId).length;
        const activeReservations = reservations.filter((res) => res.status === 'ACTIVE' || res.status === 'CONFIRMED').length;
        const availableCapacity = locations.reduce((total, loc) => total + loc.availableLockers, 0);

        return [
            {
                label: 'Active Subscriptions',
                value: activeSubscriptions,
                icon: Users,
                description: 'Owned plans currently active',
                color: 'bg-blue-50 text-blue-600',
            },
            {
                label: 'Shared Plans',
                value: sharedSubscriptions,
                icon: ShieldCheck,
                description: 'Subscriptions shared with your organisation',
                color: 'bg-indigo-50 text-indigo-600',
            },
            {
                label: 'Active Reservations',
                value: activeReservations,
                icon: Clock,
                description: 'Deliveries and pickups scheduled',
                color: 'bg-emerald-50 text-emerald-600',
            },
            {
                label: 'Available Lockers',
                value: availableCapacity,
                icon: MapPin,
                description: 'Capacity remaining across locations',
                color: 'bg-amber-50 text-amber-600',
            },
        ];
    }, [subscriptions, accessibleSubscriptions, reservations, locations, selectedUserId]);

    const resetCreateForm = () => {
        setCreateSubscriptionForm({
            ...INITIAL_SUBSCRIPTION_FORM,
            planId: plans[0]?.id || '',
            locationId: locations[0]?.id || '',
        });
        setCreateFormOpen(false);
    };

    const handleCreateSubscription = async () => {
        if (!token) {
            const description = 'Authentication token required to create subscriptions.';
            setCreateState({ loading: false, message: null, error: description });
            pushToast({ type: 'error', title: 'Not authenticated', description });
            return;
        }

        if (!createSubscriptionForm.planId || !createSubscriptionForm.locationId || !createSubscriptionForm.paymentMethodId) {
            const description = 'Select a plan, location, and payment method before creating a subscription.';
            setCreateState({ loading: false, message: null, error: description });
            pushToast({ type: 'warning', title: 'Missing information', description });
            return;
        }

        setCreateState({ loading: true, message: null, error: null });
        try {
            const creationResult = await lockerSubscriptionService.createSubscription(createSubscriptionForm, token);
            setCreateState({ loading: false, message: creationResult.message || 'Subscription created successfully.', error: null });
            const mySubscriptions = await lockerSubscriptionService.getMySubscriptions(token);
            setSubscriptions(mySubscriptions.data);
            resetCreateForm();
            pushToast({
                type: 'success',
                title: 'Subscription created',
                description: 'Your locker subscription is now active.',
            });
        } catch (error) {
            const description = error instanceof Error ? error.message : 'Failed to create subscription.';
            setCreateState({ loading: false, message: null, error: description });
            pushToast({ type: 'error', title: 'Unable to create subscription', description });
        }
    };

    const handleUpgradeSubscription = async (subscriptionId: string) => {
        if (!token) {
            const description = 'Authentication token required to upgrade subscriptions.';
            setUpgradeState({ loading: false, message: null, error: description });
            pushToast({ type: 'error', title: 'Not authenticated', description });
            return;
        }
        if (!upgradePlanId) {
            const description = 'Select the new plan to upgrade to.';
            setUpgradeState({ loading: false, message: null, error: description });
            pushToast({ type: 'warning', title: 'Select a plan', description });
            return;
        }
        if (!upgradeReason.trim()) {
            const description = 'Provide a reason for the upgrade so billing can be audited.';
            setUpgradeState({ loading: false, message: null, error: description });
            pushToast({ type: 'warning', title: 'Upgrade reason required', description });
            return;
        }
        setUpgradeState({ loading: true, message: null, error: null });
        try {
            const upgradeResult = await lockerSubscriptionService.upgradeSubscription(
                subscriptionId,
                { newPlanId: upgradePlanId, upgradeReason: upgradeReason.trim() },
                token
            );
            setUpgradeState({ loading: false, message: upgradeResult.message || 'Subscription upgraded successfully.', error: null });
            const mySubscriptions = await lockerSubscriptionService.getMySubscriptions(token);
            setSubscriptions(mySubscriptions.data);
            setUpgradePlanId('');
            setUpgradeReason('');
            pushToast({
                type: 'success',
                title: 'Subscription upgraded',
                description: upgradeResult.message || 'Plan upgraded successfully.',
            });
        } catch (error) {
            const description = error instanceof Error ? error.message : 'Failed to upgrade subscription.';
            setUpgradeState({ loading: false, message: null, error: description });
            pushToast({ type: 'error', title: 'Unable to upgrade subscription', description });
        }
    };

    const handleCancelSubscription = async (subscriptionId: string) => {
        if (!token) {
            pushToast({
                type: 'error',
                title: 'Not authenticated',
                description: 'Authentication token required to cancel subscriptions.',
            });
            return;
        }
        const reason = prompt('Please provide a cancellation reason');
        if (!reason || !reason.trim()) {
            pushToast({
                type: 'warning',
                title: 'Cancellation aborted',
                description: 'A cancellation reason is required to proceed.',
            });
            return;
        }

        try {
            const cancelResult = await lockerSubscriptionService.cancelSubscription(subscriptionId, reason.trim(), token);
            const mySubscriptions = await lockerSubscriptionService.getMySubscriptions(token);
            setSubscriptions(mySubscriptions.data);
            pushToast({
                type: 'success',
                title: 'Subscription cancelled',
                description: cancelResult.message || 'Subscription canceled successfully.',
            });
        } catch (error) {
            pushToast({
                type: 'error',
                title: 'Unable to cancel subscription',
                description: error instanceof Error ? error.message : 'Failed to cancel subscription.',
            });
        }
    };

    const handleShareSubscription = async (subscriptionId: string) => {
        if (!token) {
            const description = 'Authentication token required to share subscriptions.';
            setSharingState({ loading: false, message: null, error: description });
            pushToast({ type: 'error', title: 'Not authenticated', description });
            return;
        }
        if (!sharingForm.userEmail.trim()) {
            const description = 'Enter the email address of the person you want to invite.';
            setSharingState({ loading: false, message: null, error: description });
            pushToast({ type: 'warning', title: 'Email required', description });
            return;
        }

        if (
            sharingForm.sharingType === 'BASIC' &&
            (!sharingForm.allocatedBalance || sharingForm.allocatedBalance <= 0)
        ) {
            const description = 'Allocated balance must be greater than 0 for BASIC sharing.';
            setSharingState({ loading: false, message: null, error: description });
            pushToast({ type: 'warning', title: 'Adjust allocated balance', description });
            return;
        }

        const payload: ShareSubscriptionRequest = {
            ...sharingForm,
            allocatedBalance:
                sharingForm.sharingType === 'OWNER' ? null : sharingForm.allocatedBalance,
            invitationMessage: sharingForm.invitationMessage?.trim() || undefined,
            userEmail: sharingForm.userEmail.trim(),
        };

        if (payload.sharingType === 'OWNER') {
            payload.allocatedBalance = null;
        }

        if (payload.sharingType === 'BASIC' && !payload.allocatedBalance) {
            payload.allocatedBalance = 1;
        }

        if (payload.sharingType === 'OWNER' && payload.accessLevel === 'BASIC_ACCESS') {
            payload.accessLevel = 'FULL_ACCESS';
        }

        if (payload.sharingType === 'BASIC' && payload.accessLevel === 'FULL_ACCESS') {
            const description = 'Basic sharing cannot grant full access. Choose Basic access level or switch to Owner sharing.';
            setSharingState({ loading: false, message: null, error: description });
            pushToast({ type: 'warning', title: 'Invalid access level', description });
            return;
        }

        setSharingState({ loading: true, message: null, error: null });
        try {
            const shareResult = await lockerSubscriptionService.shareSubscription(subscriptionId, payload, token);
            setSharingState({ loading: false, message: shareResult.message || 'Invitation sent successfully.', error: null });
            setSharingForm(INITIAL_SHARING_FORM);
            pushToast({
                type: 'success',
                title: 'Invitation sent',
                description: shareResult.message || 'The user will receive an email with next steps.',
            });
        } catch (error) {
            const description = error instanceof Error ? error.message : 'Failed to share subscription.';
            setSharingState({ loading: false, message: null, error: description });
            pushToast({ type: 'error', title: 'Unable to share subscription', description });
        }
    };

    const handleCheckAvailability = async () => {
        const requiresUser = availabilityScope === 'SPECIFIC_USER';
        if (
            !availabilityForm.locationId ||
            !availabilityForm.requestedFrom ||
            !availabilityForm.requestedUntil ||
            (requiresUser && !availabilityForm.userId)
        ) {
            const description = 'Complete all fields to check availability.';
            setAvailabilityState({ loading: false, message: null, error: description });
            pushToast({ type: 'warning', title: 'Missing information', description });
            return;
        }
        setAvailabilityState({ loading: true, message: null, error: null });
        try {
            const payload: LockerAvailabilityRequest = {
                ...availabilityForm,
                userScope: availabilityScope,
                userId: requiresUser ? availabilityForm.userId : undefined,
            };
            const availabilityResponse = await lockerManagementService.checkLockerAvailability(payload, token);
            setAvailabilityResult(availabilityResponse.data);
            setAvailabilityState({ loading: false, message: availabilityResponse.message, error: null });
            pushToast({
                type: availabilityResponse.data.isAvailable ? 'success' : 'info',
                title: availabilityResponse.data.isAvailable ? 'Lockers available' : 'Lockers unavailable',
                description: availabilityResponse.message ||
                    (availabilityResponse.data.isAvailable
                        ? 'A locker is available for the requested time range.'
                        : availabilityResponse.data.reason || 'No lockers available for that slot.'),
            });
        } catch (error) {
            setAvailabilityResult(null);
            const description = error instanceof Error ? error.message : 'Failed to check availability.';
            setAvailabilityState({ loading: false, message: null, error: description });
            pushToast({ type: 'error', title: 'Unable to check availability', description });
        }
    };

    const handleReserveLocker = async () => {
        const requiresUser = reservationScope === 'SPECIFIC_USER';
        if (
            !reservationForm.lockerId ||
            !reservationForm.locationId ||
            !reservationForm.reservedFrom ||
            !reservationForm.reservedUntil ||
            (requiresUser && !reservationForm.userId)
        ) {
            const description = 'Complete all required fields to reserve a locker.';
            setReservationState({ loading: false, message: null, error: description });
            pushToast({ type: 'warning', title: 'Missing information', description });
            return;
        }
        setReservationState({ loading: true, message: null, error: null });
        try {
            const payload: LockerReservationRequest = {
                ...reservationForm,
                userScope: reservationScope,
                userId: requiresUser ? reservationForm.userId : undefined,
            };
            const reservationResponse = await lockerManagementService.reserveLocker(payload, token);
            setReservationState({ loading: false, message: reservationResponse.message || 'Locker reserved successfully.', error: null });
            if (selectedUserId) {
                const reservationsResponse = await lockerManagementService.getReservationsForUser(selectedUserId, reservationStatusFilter, token);
                setReservations(reservationsResponse.data);
            }
            pushToast({
                type: 'success',
                title: 'Locker reserved',
                description: reservationResponse.message || 'Reservation confirmed successfully.',
            });
        } catch (error) {
            const description = error instanceof Error ? error.message : 'Failed to reserve locker.';
            setReservationState({ loading: false, message: null, error: description });
            pushToast({ type: 'error', title: 'Unable to reserve locker', description });
        }
    };

    const handleExtendReservation = async (reservationId: string) => {
        if (!selectedUserId) return;
        const newEndTime = prompt('New end time (ISO format, e.g. 2025-10-22T16:00:00)');
        if (!newEndTime) {
            pushToast({
                type: 'warning',
                title: 'Extension cancelled',
                description: 'Reservation extension aborted because no end time was provided.',
            });
            return;
        }
        try {
            await lockerManagementService.extendReservation(reservationId, selectedUserId, newEndTime, token);
            const response = await lockerManagementService.getReservationsForUser(selectedUserId, reservationStatusFilter, token);
            setReservations(response.data);
            pushToast({
                type: 'success',
                title: 'Reservation extended',
                description: 'Reservation end time updated successfully.',
            });
        } catch (error) {
            pushToast({
                type: 'error',
                title: 'Unable to extend reservation',
                description: error instanceof Error ? error.message : 'Failed to extend reservation.',
            });
        }
    };

    const handleCancelReservation = async (reservationId: string) => {
        if (!selectedUserId) return;
        try {
            await lockerManagementService.cancelReservation(reservationId, selectedUserId, token);
            const response = await lockerManagementService.getReservationsForUser(selectedUserId, reservationStatusFilter, token);
            setReservations(response.data);
            pushToast({
                type: 'success',
                title: 'Reservation cancelled',
                description: 'Locker reservation cancelled successfully.',
            });
        } catch (error) {
            pushToast({
                type: 'error',
                title: 'Unable to cancel reservation',
                description: error instanceof Error ? error.message : 'Failed to cancel reservation.',
            });
        }
    };

    const handleLoadUsage = async (subscriptionId: string) => {
        if (usageDetails[subscriptionId] || !token) return;
        try {
            const response = await lockerSubscriptionService.getUsage(subscriptionId, token);
            setUsageDetails((prev) => ({ ...prev, [subscriptionId]: response.data }));
        } catch (error) {
            console.error('Failed to load usage stats:', error);
            pushToast({
                type: 'error',
                title: 'Unable to load usage stats',
                description: error instanceof Error ? error.message : 'Failed to load subscription usage.',
            });
        }
    };

    const handleLoadCalendar = async (subscriptionId: string) => {
        if (!token) return;
        setCalendarLoading(true);
        try {
            const now = new Date();
            const startDate = new Date(now);
            const endDate = new Date(now);
            endDate.setDate(endDate.getDate() + 7);
            const response = await lockerManagementService.getFamilyCalendar(
                subscriptionId,
                startDate.toISOString(),
                endDate.toISOString(),
                token
            );
            setCalendarDetails((prev) => ({ ...prev, [subscriptionId]: response.data }));
        } catch (error) {
            console.error('Failed to load family calendar:', error);
            pushToast({
                type: 'error',
                title: 'Unable to load reservation calendar',
                description: error instanceof Error ? error.message : 'Failed to load locker reservation calendar.',
            });
        } finally {
            setCalendarLoading(false);
        }
    };

    const renderTabNavigation = () => (
        <div className="bg-white rounded-xl shadow-sm p-2 flex flex-wrap gap-2">
            {tabs.map((tab) => {
                const Icon = tab.icon;
                const isActive = activeTab === tab.id;
                return (
                    <button
                        key={tab.id}
                        onClick={() => setActiveTab(tab.id)}
                        className={cn(
                            'flex items-center gap-2 px-4 py-2 rounded-lg transition-colors text-sm font-semibold',
                            isActive ? 'bg-blue-600 text-white shadow-sm' : 'text-gray-600 hover:bg-gray-100'
                        )}
                    >
                        <Icon className="w-4 h-4" />
                        {tab.label}
                    </button>
                );
            })}
        </div>
    );

    const renderSupport = () => <SupportIssuesWorkspace token={token ?? undefined} />;
<<<<<<< HEAD
=======

    const renderOverview = () => (
        <div className="space-y-6">
            <div className="grid grid-cols-1 md:grid-cols-2 xl:grid-cols-4 gap-4">
                {summaryMetrics.map((metric) => {
                    const Icon = metric.icon;
                    return (
                        <div key={metric.label} className="bg-white rounded-xl shadow-sm p-5">
                            <div className="flex items-start justify-between">
                                <div>
                                    <p className="text-sm text-gray-500">{metric.label}</p>
                                    <p className="text-3xl font-bold text-gray-900 mt-1">{metric.value}</p>
                                    <p className="text-xs text-gray-400 mt-2">{metric.description}</p>
                                </div>
                                <span className={cn('p-3 rounded-full', metric.color)}>
                                    <Icon className="w-5 h-5" />
                                </span>
                            </div>
                        </div>
                    );
                })}
            </div>

            <div className="grid grid-cols-1 lg:grid-cols-2 gap-6">
                <div className="bg-white rounded-xl shadow-sm p-6">
                    <div className="flex items-center justify-between mb-4">
                        <div>
                            <h3 className="text-lg font-semibold text-gray-900">Active Plans</h3>
                            <p className="text-sm text-gray-500">Quick view of active locker subscriptions</p>
                        </div>
                        <button
                            className="flex items-center gap-2 px-3 py-2 border border-gray-200 rounded-lg text-sm"
                            onClick={() => setActiveTab('subscriptions')}
                        >
                            Manage
                            <ArrowUpRight className="w-4 h-4" />
                        </button>
                    </div>
                    <div className="space-y-3">
                        {activePlansLoading && (
                            <div className="flex justify-center py-6">
                                <Loader2 className="w-5 h-5 text-blue-600 animate-spin" />
                            </div>
                        )}
                        {activePlansError && (
                            <div className="border border-red-100 bg-red-50 text-red-600 text-sm rounded-lg px-4 py-3">
                                {activePlansError}
                            </div>
                        )}
                        {!activePlansLoading && !activePlansError && !activePlans.length && (
                            <div className="border border-dashed border-gray-200 rounded-lg p-6 text-center text-sm text-gray-500">
                                No active subscriptions found for this user. Try selecting a different user ID.
                            </div>
                        )}
                        {activePlans.slice(0, 3).map((subscription) => {
                            const usedLockers =
                                subscription.currentUsage.totalCapacity - subscription.currentUsage.availableCapacity;
                            const billingLabel = subscription.billingCycle === 'ANNUAL' ? 'Annual' : 'Monthly';
                            return (
                                <div key={subscription.id} className="border border-gray-100 rounded-lg p-4">
                                    <div className="flex items-center justify-between">
                                        <div>
                                            <p className="font-semibold text-gray-900">{subscription.subscriptionPlan.planName}</p>
                                            <p className="text-sm text-gray-500">{subscription.location.name}</p>
                                        </div>
                                        <span className="text-xs font-semibold text-emerald-600 bg-emerald-50 px-2 py-1 rounded-full">
                                            {subscription.subscriptionStatus}
                                        </span>
                                    </div>
                                    <div className="mt-3 grid grid-cols-3 gap-4 text-xs text-gray-500">
                                        <div>
                                            <p className="text-gray-400">Billing</p>
                                            <p className="font-semibold text-gray-700">{billingLabel}</p>
                                        </div>
                                        <div>
                                            <p className="text-gray-400">Usage</p>
                                            <p className="font-semibold text-gray-700">
                                                {usedLockers}/{subscription.currentUsage.totalCapacity} lockers
                                            </p>
                                        </div>
                                        <div>
                                            <p className="text-gray-400">Active until</p>
                                            <p className="font-semibold text-gray-700">
                                                {new Date(subscription.endDate).toLocaleDateString()}
                                            </p>
                                        </div>
                                    </div>
                                </div>
                            );
                        })}
                    </div>
                </div>

                <div className="bg-white rounded-xl shadow-sm p-6">
                    <div className="flex items-center justify-between mb-4">
                        <div>
                            <h3 className="text-lg font-semibold text-gray-900">Locker Availability</h3>
                            <p className="text-sm text-gray-500">Monitor available capacity by location</p>
                        </div>
                        <button
                            className="flex items-center gap-2 px-3 py-2 border border-gray-200 rounded-lg text-sm"
                            onClick={() => setActiveTab('lockers')}
                        >
                            Explore
                            <ArrowUpRight className="w-4 h-4" />
                        </button>
                    </div>
                    <div className="space-y-3">
                        {locations.slice(0, 4).map((location) => (
                            <div key={location.id} className="border border-gray-100 rounded-lg p-4">
                                <div className="flex items-center justify-between">
                                    <div>
                                        <p className="font-semibold text-gray-900">{location.name}</p>
                                        <p className="text-xs text-gray-500">{location.address}</p>
                                    </div>
                                    <div className="text-right">
                                        <p className="text-sm font-semibold text-emerald-600">{location.availableLockers} free</p>
                                        <p className="text-xs text-gray-400">of {location.totalLockers} lockers</p>
                                    </div>
                                </div>
                            </div>
                        ))}
                        {!locations.length && (
                            <div className="border border-dashed border-gray-200 rounded-lg p-6 text-center text-sm text-gray-500">
                                No locations configured yet.
                            </div>
                        )}
                    </div>
                </div>
            </div>

            <div className="bg-white rounded-xl shadow-sm p-6">
                <div className="flex flex-col sm:flex-row sm:items-center sm:justify-between gap-4">
                    <div className="flex items-start gap-3">
                        <span className="p-3 rounded-xl bg-blue-50 text-blue-600">
                            <LifeBuoy className="w-5 h-5" />
                        </span>
                        <div>
                            <h3 className="text-lg font-semibold text-gray-900">Support & Issues workspace</h3>
                            <p className="text-sm text-gray-500">
                                Review incidents, drag issues across swimlanes, and trigger toasts for success or recovery states.
                            </p>
                        </div>
                    </div>
                    <button
                        className="flex items-center gap-2 px-4 py-2 bg-blue-600 text-white rounded-lg hover:bg-blue-700"
                        onClick={() => setActiveTab('support')}
                    >
                        Open workspace
                        <ArrowUpRight className="w-4 h-4" />
                    </button>
                </div>
                <div className="mt-4 grid grid-cols-1 md:grid-cols-3 gap-4 text-sm text-gray-500">
                    <div className="border border-blue-100 rounded-lg p-4 bg-blue-50/40">
                        <p className="font-semibold text-gray-800">Kanban control</p>
                        <p className="mt-1 text-xs text-gray-500">
                            Drag locker issues between statuses to mirror live API updates without leaving the dashboard.
                        </p>
                    </div>
                    <div className="border border-emerald-100 rounded-lg p-4 bg-emerald-50/40">
                        <p className="font-semibold text-gray-800">Maintenance context</p>
                        <p className="mt-1 text-xs text-gray-500">
                            Preview latest maintenance records and usage impact while resolving incidents.
                        </p>
                    </div>
                    <div className="border border-amber-100 rounded-lg p-4 bg-amber-50/40">
                        <p className="font-semibold text-gray-800">Toast feedback</p>
                        <p className="mt-1 text-xs text-gray-500">
                            Every action surfaces success or recovery toasts so admins stay confident in their updates.
                        </p>
                    </div>
                </div>
            </div>
        </div>
    );

    const renderPlans = () => (
        <div className="space-y-6">
            <div className="flex flex-col md:flex-row md:items-center md:justify-between gap-4">
                <div>
                    <h2 className="text-2xl font-bold text-gray-900">Subscription Plans</h2>
                    <p className="text-gray-500">Compare available locker subscriptions and their benefits.</p>
                </div>
                <button
                    onClick={() => fetchPlans()}
                    className="flex items-center justify-center gap-2 px-4 py-2 bg-white border border-gray-200 rounded-lg text-sm"
                    disabled={plansLoading}
                >
                    {plansLoading ? <Loader2 className="w-4 h-4 animate-spin" /> : <RefreshCw className="w-4 h-4" />}
                    Refresh
                </button>
            </div>
            {plansMessage && (
                <div className="bg-blue-50 text-blue-700 text-sm rounded-lg px-4 py-3">{plansMessage}</div>
            )}
            {plansLoading ? (
                <div className="flex justify-center items-center h-40">
                    <Loader2 className="w-6 h-6 text-blue-600 animate-spin" />
                </div>
            ) : plans.length ? (
                <div className="grid grid-cols-1 md:grid-cols-2 xl:grid-cols-3 gap-6">
                    {plans.map((plan) => (
                        <div
                            key={plan.id}
                            className="bg-white rounded-2xl shadow-sm border border-gray-100 p-6 relative overflow-hidden"
                        >
                            <div className="absolute right-6 top-6">
                                <span className="px-3 py-1 text-xs font-semibold rounded-full bg-blue-50 text-blue-600">
                                    {plan.sharingEnabled ? 'Sharing enabled' : 'Sharing disabled'}
                                </span>
                            </div>
                            <div className="flex items-center gap-3">
                                <div className="p-3 bg-blue-100 text-blue-600 rounded-xl">
                                    <Layers className="w-6 h-6" />
                                </div>
                                <div>
                                    <h3 className="text-xl font-semibold text-gray-900">{plan.planName}</h3>
                                    <p className="text-sm text-gray-500">{plan.description || `Plan code: ${plan.planCode}`}</p>
                                </div>
                            </div>
                            <div className="mt-6 flex items-baseline gap-2">
                                <p className="text-3xl font-bold text-gray-900">${plan.monthlyPrice}</p>
                                <span className="text-sm text-gray-400">/ month</span>
                            </div>
                            <p className="text-xs text-gray-400">${plan.annualPrice} billed yearly</p>
                            <ul className="mt-6 space-y-2">
                                <li className="flex items-center gap-2 text-sm text-gray-600">
                                    <CheckCircle2 className="w-4 h-4 text-emerald-500" /> Up to {plan.lockerCapacity} lockers
                                </li>
                                <li className="flex items-center gap-2 text-sm text-gray-600">
                                    <CheckCircle2 className="w-4 h-4 text-emerald-500" /> {plan.maxConcurrentReservations} concurrent reservations
                                </li>
                                <li className="flex items-center gap-2 text-sm text-gray-600">
                                    <CheckCircle2 className="w-4 h-4 text-emerald-500" />
                                    {plan.sharingEnabled
                                        ? `Share with up to ${plan.maxSharedUsers} users`
                                        : 'Sharing disabled'}
                                </li>
                                <li className="flex items-center gap-2 text-sm text-gray-600">
                                    <CheckCircle2 className="w-4 h-4 text-emerald-500" /> Plan code: {plan.planCode}
                                </li>
                            </ul>
                        </div>
                    ))}
                </div>
            ) : (
                <div className="border border-dashed border-gray-200 rounded-lg p-6 text-center text-sm text-gray-500">
                    No plans available at the moment.
                </div>
            )}
        </div>
    );
>>>>>>> fa197f08

    const renderSubscriptions = () => (
        <div className="space-y-6">
            <div className="flex flex-col md:flex-row md:items-center md:justify-between gap-4">
                <div>
                    <h2 className="text-2xl font-bold text-gray-900">Manage Subscriptions</h2>
                    <p className="text-gray-500">Create, upgrade and share locker plans for your organisation.</p>
                </div>
                <div className="flex gap-3">
                    <button
                        className="flex items-center gap-2 px-4 py-2 bg-blue-600 text-white rounded-lg hover:bg-blue-700"
                        onClick={() => {
                            setCreateFormOpen((prev) => !prev);
                            setCreateState({ loading: false, message: null, error: null });
                            setCreateSubscriptionForm((prev) => ({
                                ...prev,
                                planId: prev.planId || plans[0]?.id || '',
                                locationId: prev.locationId || locations[0]?.id || '',
                            }));
                        }}
                    >
                        <Plus className="w-4 h-4" />
                        New Subscription
                    </button>
                    <div className="flex items-center gap-2 border border-gray-200 rounded-lg px-3 py-2 text-sm">
                        <label htmlFor="userId" className="text-gray-500">User ID</label>
                        <input
                            id="userId"
                            type="number"
                            value={selectedUserId || ''}
                            onChange={(event) => {
                                const value = Number(event.target.value);
                                setSelectedUserId(Number.isNaN(value) ? 0 : value);
                                setAvailabilityForm((prev) => ({ ...prev, userId: Number.isNaN(value) ? 0 : value }));
                                setReservationForm((prev) => ({ ...prev, userId: Number.isNaN(value) ? 0 : value }));
                            }}
                            className="w-24 border border-gray-200 rounded-md px-2 py-1 text-sm focus:outline-none focus:ring-2 focus:ring-blue-500"
                            placeholder="User"
                        />
                    </div>
                </div>
            </div>

            {createFormOpen && (
                <div className="bg-white border border-blue-100 rounded-xl shadow-sm p-6">
                    <div className="flex items-start justify-between">
                        <div>
                            <h3 className="text-lg font-semibold text-gray-900">Create Subscription</h3>
                            <p className="text-sm text-gray-500">Select a plan, location and billing cycle to provision a new locker subscription.</p>
                        </div>
                        <button className="text-gray-400 hover:text-gray-600" onClick={resetCreateForm}>
                            <X className="w-5 h-5" />
                        </button>
                    </div>
                    <div className="mt-6 grid grid-cols-1 md:grid-cols-2 gap-4">
                        <div>
                            <label className="text-sm font-medium text-gray-700">Plan</label>
                            <select
                                value={createSubscriptionForm.planId}
                                onChange={(event) => setCreateSubscriptionForm((prev) => ({ ...prev, planId: event.target.value }))}
                                className="mt-1 w-full border border-gray-200 rounded-lg px-3 py-2 focus:outline-none focus:ring-2 focus:ring-blue-500"
                            >
                                <option value="" disabled>
                                    Select plan
                                </option>
                                {plans.map((plan) => (
                                    <option key={plan.id} value={plan.id}>
                                        {plan.planName}
                                    </option>
                                ))}
                            </select>
                        </div>
                        <div>
                            <label className="text-sm font-medium text-gray-700">Location</label>
                            <select
                                value={createSubscriptionForm.locationId}
                                onChange={(event) => setCreateSubscriptionForm((prev) => ({ ...prev, locationId: event.target.value }))}
                                className="mt-1 w-full border border-gray-200 rounded-lg px-3 py-2 focus:outline-none focus:ring-2 focus:ring-blue-500"
                            >
                                <option value="" disabled>
                                    Select location
                                </option>
                                {locations.map((location) => (
                                    <option key={location.id} value={location.id}>
                                        {location.name}
                                    </option>
                                ))}
                            </select>
                        </div>
                        <div>
                            <label className="text-sm font-medium text-gray-700">Billing cycle</label>
                            <select
                                value={createSubscriptionForm.billingCycle}
                                onChange={(event) => setCreateSubscriptionForm((prev) => ({
                                    ...prev,
                                    billingCycle: event.target.value as CreateSubscriptionRequest['billingCycle'],
                                }))}
                                className="mt-1 w-full border border-gray-200 rounded-lg px-3 py-2 focus:outline-none focus:ring-2 focus:ring-blue-500"
                            >
                                <option value="MONTHLY">Monthly</option>
                                <option value="ANNUAL">Annual</option>
                            </select>
                        </div>
                        <div>
                            <label className="text-sm font-medium text-gray-700">Payment method</label>
                            <input
                                type="text"
                                value={createSubscriptionForm.paymentMethodId}
                                onChange={(event) => setCreateSubscriptionForm((prev) => ({ ...prev, paymentMethodId: event.target.value }))}
                                placeholder="Payment method reference"
                                className="mt-1 w-full border border-gray-200 rounded-lg px-3 py-2 focus:outline-none focus:ring-2 focus:ring-blue-500"
                            />
                        </div>
                    </div>
                    <div className="mt-6 flex flex-col md:flex-row md:items-center md:justify-between gap-3">
                        <div className="text-sm text-gray-500">
                            Billing will start immediately using the selected payment method. You can cancel any time.
                        </div>
                        <div className="flex items-center gap-3">
                            {createState.error && <span className="text-sm text-red-600">{createState.error}</span>}
                            {createState.message && <span className="text-sm text-emerald-600">{createState.message}</span>}
                            <button
                                onClick={handleCreateSubscription}
                                disabled={createState.loading}
                                className="px-4 py-2 bg-blue-600 text-white rounded-lg hover:bg-blue-700 disabled:opacity-60"
                            >
                                {createState.loading ? <Loader2 className="w-4 h-4 animate-spin" /> : 'Create subscription'}
                            </button>
                        </div>
                    </div>
                </div>
            )}

            {subscriptionsLoading ? (
                <div className="flex justify-center items-center h-40">
                    <Loader2 className="w-6 h-6 text-blue-600 animate-spin" />
                </div>
            ) : (
                <div className="space-y-4">
                    {subscriptions.map((subscription) => {
                        const isExpanded = expandedSubscriptionId === subscription.id;
                        const usage = usageDetails[subscription.id];
                        const calendar = calendarDetails[subscription.id];
                        return (
                            <div key={subscription.id} className="bg-white rounded-xl shadow-sm border border-gray-100">
                                <div className="p-5 flex flex-col gap-4">
                                    <div className="flex flex-col lg:flex-row lg:items-center lg:justify-between gap-4">
                                        <div>
                                            <div className="flex items-center gap-2">
                                                <h3 className="text-lg font-semibold text-gray-900">{subscription.subscriptionPlan.planName}</h3>
                                                <span className="text-xs font-semibold px-2 py-1 rounded-full bg-emerald-50 text-emerald-600">{subscription.subscriptionStatus}</span>
                                            </div>
                                            <p className="text-sm text-gray-500">
                                                {subscription.location.name}
                                                {subscription.location.address ? ` · ${subscription.location.address}` : ''}
                                            </p>
                                            <div className="mt-2 flex flex-wrap gap-4 text-xs text-gray-500">
                                                <span>
                                                    Billing: <strong>{subscription.billingCycle === 'ANNUAL' ? 'Annual' : 'Monthly'}</strong>
                                                </span>
                                                <span>
                                                    Capacity: <strong>{subscription.subscriptionPlan.lockerCapacity} lockers</strong>
                                                </span>
                                                <span>
                                                    Active reservations: <strong>{subscription.currentUsage.activeReservations}</strong>
                                                </span>
                                                <span>
                                                    Available capacity: <strong>{subscription.currentUsage.availableCapacity}</strong>
                                                </span>
                                            </div>
                                        </div>
                                        <div className="flex flex-wrap gap-2">
                                            <button
                                                className="px-3 py-2 text-sm border border-gray-200 rounded-lg hover:bg-gray-50"
                                                onClick={() => {
                                                    setExpandedSubscriptionId(isExpanded ? null : subscription.id);
                                                    setUpgradePlanId('');
                                                    setUpgradeReason('');
                                                }}
                                            >
                                                {isExpanded ? 'Hide details' : 'View details'}
                                            </button>
                                            <button
                                                className="px-3 py-2 text-sm border border-blue-200 text-blue-600 rounded-lg hover:bg-blue-50"
                                                onClick={() => {
                                                    setExpandedSubscriptionId(subscription.id);
                                                    setUpgradeState({ loading: false, message: null, error: null });
                                                    setUpgradeReason('');
                                                }}
                                            >
                                                Upgrade
                                            </button>
                                            <button
                                                className="px-3 py-2 text-sm border border-red-200 text-red-600 rounded-lg hover:bg-red-50"
                                                onClick={() => handleCancelSubscription(subscription.id)}
                                            >
                                                Cancel
                                            </button>
                                        </div>
                                    </div>

                                    {isExpanded && (
                                        <div className="border-t border-gray-100 pt-4 space-y-4">
                                            <div className="grid grid-cols-1 md:grid-cols-2 gap-4">
                                                <div className="border border-gray-100 rounded-lg p-4">
                                                    <h4 className="text-sm font-semibold text-gray-800 mb-2">Usage by member</h4>
                                                    <div className="space-y-3">
                                                        {subscription.currentUsage.usageByUser.length ? (
                                                            subscription.currentUsage.usageByUser.map((usageItem) => (
                                                                <div key={usageItem.userId} className="flex items-center justify-between text-sm text-gray-600">
                                                                    <div>
                                                                        <p className="font-semibold text-gray-800">{usageItem.userName}</p>
                                                                        <p className="text-xs text-gray-400">
                                                                            {usageItem.sharingType === 'OWNER' ? 'Owner access' : 'Shared access'} · Active reservations: {usageItem.activeReservations}
                                                                        </p>
                                                                    </div>
                                                                    {usageItem.allocatedBalance !== null && (
                                                                        <span className="text-xs text-gray-500">Balance: {usageItem.allocatedBalance}</span>
                                                                    )}
                                                                </div>
                                                            ))
                                                        ) : (
                                                            <p className="text-sm text-gray-400">Usage data not available.</p>
                                                        )}
                                                    </div>
                                                </div>
                                                <div className="border border-gray-100 rounded-lg p-4">
                                                    <h4 className="text-sm font-semibold text-gray-800 mb-2">Plan features</h4>
                                                    <div className="text-xs text-gray-500 space-y-1">
                                                        <p>Locker capacity: <strong>{subscription.subscriptionPlan.lockerCapacity}</strong></p>
                                                        <p>Concurrent reservations: <strong>{subscription.subscriptionPlan.maxConcurrentReservations}</strong></p>
                                                        <p>
                                                            Sharing: <strong>{subscription.subscriptionPlan.sharingEnabled ? `Up to ${subscription.subscriptionPlan.maxSharedUsers} shared users` : 'Disabled'}</strong>
                                                        </p>
                                                        <p>
                                                            Available capacity: <strong>{subscription.currentUsage.availableCapacity} / {subscription.currentUsage.totalCapacity}</strong>
                                                        </p>
                                                    </div>
                                                </div>
                                            </div>

                                            <div className="border border-gray-100 rounded-lg p-4">
                                                <h4 className="text-sm font-semibold text-gray-800 mb-3">Upgrade plan</h4>
                                                <div className="flex flex-col lg:flex-row lg:items-center gap-3">
                                                    <select
                                                        className="border border-gray-200 rounded-lg px-3 py-2 focus:outline-none focus:ring-2 focus:ring-blue-500"
                                                        value={upgradePlanId}
                                                        onChange={(event) => setUpgradePlanId(event.target.value)}
                                                    >
                                                        <option value="">Select new plan</option>
                                                        {plans.filter((plan) => plan.id !== subscription.subscriptionPlan.id).map((plan) => (
                                                            <option key={plan.id} value={plan.id}>{plan.planName}</option>
                                                        ))}
                                                    </select>
                                                    <div className="flex-1">
                                                        <label className="text-xs text-gray-500">Reason for upgrade</label>
                                                        <textarea
                                                            className="mt-1 w-full border border-gray-200 rounded-lg px-3 py-2 text-sm focus:outline-none focus:ring-2 focus:ring-blue-500"
                                                            rows={2}
                                                            value={upgradeReason}
                                                            onChange={(event) => setUpgradeReason(event.target.value)}
                                                            placeholder="Explain why this subscription needs more capacity"
                                                        />
                                                    </div>
                                                    <div className="flex items-center gap-3 self-start lg:self-auto">
                                                        {upgradeState.error && <span className="text-sm text-red-600">{upgradeState.error}</span>}
                                                        {upgradeState.message && <span className="text-sm text-emerald-600">{upgradeState.message}</span>}
                                                        <button
                                                            onClick={() => handleUpgradeSubscription(subscription.id)}
                                                            disabled={upgradeState.loading}
                                                            className="px-4 py-2 bg-blue-600 text-white rounded-lg hover:bg-blue-700 disabled:opacity-60"
                                                        >
                                                            {upgradeState.loading ? <Loader2 className="w-4 h-4 animate-spin" /> : 'Upgrade plan'}
                                                        </button>
                                                    </div>
                                                </div>
                                            </div>

                                            <div className="border border-gray-100 rounded-lg p-4">
                                                <h4 className="text-sm font-semibold text-gray-800 mb-3">Share access</h4>
                                                <div className="grid grid-cols-1 md:grid-cols-2 lg:grid-cols-4 gap-3">
                                                    <div>
                                                        <label className="text-xs text-gray-500">Invitee email</label>
                                                        <input
                                                            type="email"
                                                            value={sharingForm.userEmail}
                                                            onChange={(event) => setSharingForm((prev) => ({ ...prev, userEmail: event.target.value }))}
                                                            className="mt-1 w-full border border-gray-200 rounded-lg px-3 py-2 text-sm"
                                                            placeholder="user@example.com"
                                                        />
                                                    </div>
                                                    <div>
                                                        <label className="text-xs text-gray-500">Sharing type</label>
                                                        <select
                                                            value={sharingForm.sharingType}
                                                            onChange={(event) => {
                                                                const newType = event.target.value as ShareSubscriptionRequest['sharingType'];
                                                                setSharingForm((prev) => ({
                                                                    ...prev,
                                                                    sharingType: newType,
                                                                    allocatedBalance: newType === 'OWNER' ? null : prev.allocatedBalance ?? 1,
                                                                    accessLevel:
                                                                        newType === 'OWNER'
                                                                            ? 'FULL_ACCESS'
                                                                            : prev.accessLevel === 'FULL_ACCESS'
                                                                                ? 'BASIC_ACCESS'
                                                                                : prev.accessLevel,
                                                                }));
                                                            }}
                                                            className="mt-1 w-full border border-gray-200 rounded-lg px-3 py-2 text-sm"
                                                        >
                                                            <option value="BASIC">Basic</option>
                                                            <option value="OWNER">Owner</option>
                                                        </select>
                                                    </div>
                                                    {sharingForm.sharingType === 'BASIC' && (
                                                        <div>
                                                            <label className="text-xs text-gray-500">Allocated balance</label>
                                                            <input
                                                                type="number"
                                                                min={1}
                                                                value={sharingForm.allocatedBalance ?? 1}
                                                                onChange={(event) =>
                                                                    setSharingForm((prev) => ({
                                                                        ...prev,
                                                                        allocatedBalance: Number(event.target.value) > 0 ? Number(event.target.value) : 1,
                                                                    }))
                                                                }
                                                                className="mt-1 w-full border border-gray-200 rounded-lg px-3 py-2 text-sm"
                                                                placeholder="e.g. 2"
                                                            />
                                                        </div>
                                                    )}
                                                    <div>
                                                        <label className="text-xs text-gray-500">Access level</label>
                                                        <select
                                                            value={sharingForm.accessLevel}
                                                            onChange={(event) =>
                                                                setSharingForm((prev) => ({
                                                                    ...prev,
                                                                    accessLevel: event.target.value as ShareSubscriptionRequest['accessLevel'],
                                                                }))
                                                            }
                                                            className="mt-1 w-full border border-gray-200 rounded-lg px-3 py-2 text-sm"
                                                        >
                                                            <option value="BASIC_ACCESS" disabled={sharingForm.sharingType === 'OWNER'}>Basic locker access</option>
                                                            <option value="FULL_ACCESS">Full management access</option>
                                                        </select>
                                                    </div>
                                                </div>
                                                <div className="mt-3">
                                                    <label className="text-xs text-gray-500">Invitation message</label>
                                                    <textarea
                                                        className="mt-1 w-full border border-gray-200 rounded-lg px-3 py-2 text-sm focus:outline-none focus:ring-2 focus:ring-blue-500"
                                                        rows={3}
                                                        value={sharingForm.invitationMessage || ''}
                                                        onChange={(event) => setSharingForm((prev) => ({ ...prev, invitationMessage: event.target.value }))}
                                                        placeholder="Hi! I’d like to share locker access with you."
                                                    />
                                                </div>
                                                <div className="mt-4 flex flex-col md:flex-row md:items-center md:justify-between gap-3">
                                                    <div className="flex items-center gap-2 text-xs text-gray-500">
                                                        <Info className="w-4 h-4 text-blue-500" />
                                                        Invitees will receive an email with their access instructions.
                                                    </div>
                                                    <div className="flex items-center gap-3">
                                                        {sharingState.error && <span className="text-sm text-red-600">{sharingState.error}</span>}
                                                        {sharingState.message && <span className="text-sm text-emerald-600">{sharingState.message}</span>}
                                                        <button
                                                            onClick={() => handleShareSubscription(subscription.id)}
                                                            disabled={sharingState.loading}
                                                            className="px-4 py-2 bg-blue-600 text-white rounded-lg hover:bg-blue-700 disabled:opacity-60"
                                                        >
                                                            {sharingState.loading ? <Loader2 className="w-4 h-4 animate-spin" /> : 'Send invite'}
                                                        </button>
                                                    </div>
                                                </div>
                                            </div>

                                            <div className="grid grid-cols-1 lg:grid-cols-2 gap-4">
                                                <div className="border border-gray-100 rounded-lg p-4">
                                                    <div className="flex items-center justify-between mb-3">
                                                        <h4 className="text-sm font-semibold text-gray-800">Usage insights</h4>
                                                        <button
                                                            className="text-xs text-blue-600 hover:underline"
                                                            onClick={() => handleLoadUsage(subscription.id)}
                                                        >
                                                            Refresh
                                                        </button>
                                                    </div>
                                                    {usage ? (
                                                        <div className="text-xs text-gray-600 space-y-2">
                                                            <p>Active reservations: <strong>{usage.activeReservations}</strong></p>
                                                            <p>Available lockers: <strong>{usage.availableCapacity}</strong></p>
                                                            <p>Total capacity: <strong>{usage.totalCapacity}</strong></p>
                                                            <div className="mt-2 space-y-1">
                                                                <p className="text-xs font-semibold text-gray-700">Top members</p>
                                                                {(usage.usageByUser ?? []).slice(0, 3).map((member) => (
                                                                    <p key={member.userId} className="text-gray-500">
                                                                        {member.userName} · {member.activeReservations} active{member.allocatedBalance !== null ? ` · balance ${member.allocatedBalance}` : ''}
                                                                    </p>
                                                                ))}
                                                                {!usage.usageByUser.length && <p className="text-gray-400">No usage recorded yet.</p>}
                                                            </div>
                                                        </div>
                                                    ) : (
                                                        <p className="text-xs text-gray-400">Click refresh to load usage analytics.</p>
                                                    )}
                                                </div>
                                                <div className="border border-gray-100 rounded-lg p-4">
                                                    <div className="flex items-center justify-between mb-3">
                                                        <h4 className="text-sm font-semibold text-gray-800">Family calendar</h4>
                                                        <button
                                                            className="text-xs text-blue-600 hover:underline"
                                                            onClick={() => handleLoadCalendar(subscription.id)}
                                                        >
                                                            {calendarLoading ? 'Loading...' : 'Load week'}
                                                        </button>
                                                    </div>
                                                    {calendar ? (
                                                        <div className="space-y-2">
                                                            {(calendar.timeSlots ?? []).slice(0, 3).map((slot) => (
                                                                <div key={slot.startTime} className="text-xs text-gray-600">
                                                                    <p className="font-semibold text-gray-800">{new Date(slot.startTime).toLocaleString()} - {new Date(slot.endTime).toLocaleTimeString()}</p>
                                                                    <p className="text-gray-500">Status: {slot.status}</p>
                                                                    {(slot.reservations ?? []).map((reservation) => (
                                                                        <p key={reservation.reservationId} className="text-gray-400">• {reservation.userName} ({reservation.reservationType})</p>
                                                                    ))}
                                                                </div>
                                                            ))}
                                                        </div>
                                                    ) : (
                                                        <p className="text-xs text-gray-400">Load the calendar to view family reservations and potential conflicts.</p>
                                                    )}
                                                </div>
                                            </div>
                                        </div>
                                    )}
                                </div>
                            </div>
                        );
                    })}

                    {!subscriptions.length && (
                        <div className="bg-white border border-dashed border-gray-300 rounded-xl p-10 text-center text-gray-500">
                            No active subscriptions yet. Start by creating one using the button above.
                        </div>
                    )}
                </div>
            )}

            {accessibleSubscriptions.length > 0 && (
                <div className="bg-white rounded-xl shadow-sm border border-gray-100">
                    <div className="p-5 border-b border-gray-100">
                        <h3 className="text-lg font-semibold text-gray-900">Shared with me</h3>
                        <p className="text-sm text-gray-500">Plans you can access through sharing permissions.</p>
                    </div>
                    <div className="divide-y divide-gray-100">
                        {accessibleSubscriptions.map((subscription) => (
                            <div key={subscription.id} className="p-5 flex flex-col md:flex-row md:items-center md:justify-between gap-3">
                                <div>
                                    <p className="text-sm font-semibold text-gray-900">{subscription.subscriptionPlan.planName} · {subscription.location.name}</p>
                                    <p className="text-xs text-gray-500">Status: {subscription.subscriptionStatus}</p>
                                    <p className="text-xs text-gray-400">Available capacity: {subscription.currentUsage.availableCapacity}/{subscription.currentUsage.totalCapacity}</p>
                                </div>
                                <div className="flex items-center gap-2 text-xs text-gray-500">
                                    <ShieldCheck className="w-4 h-4 text-emerald-500" /> Owner ID #{subscription.ownerUserId}
                                </div>
                            </div>
                        ))}
                    </div>
                </div>
            )}
        </div>
    );

    const renderLockers = () => (
        <div className="space-y-6">
            <div className="flex flex-col md:flex-row md:items-center md:justify-between gap-4">
                <div>
                    <h2 className="text-2xl font-bold text-gray-900">Locker network</h2>
                    <p className="text-gray-500">Monitor locations, availability and allocate lockers.</p>
                </div>
                <div className="flex items-center gap-3">
                    <select
                        value={selectedLocationId}
                        onChange={(event) => {
                            setSelectedLocationId(event.target.value);
                            setAvailabilityForm((prev) => ({ ...prev, locationId: event.target.value }));
                            setReservationForm((prev) => ({ ...prev, locationId: event.target.value }));
                        }}
                        className="border border-gray-200 rounded-lg px-3 py-2 text-sm focus:outline-none focus:ring-2 focus:ring-blue-500"
                    >
                        <option value="">Select location</option>
                        {locations.map((location) => (
                            <option key={location.id} value={location.id}>
                                {location.name}
                            </option>
                        ))}
                    </select>
                    <button className="px-3 py-2 text-sm border border-gray-200 rounded-lg" onClick={() => setSelectedLocationId('')}>
                        Clear
                    </button>
                </div>
            </div>

            <div className="grid grid-cols-1 lg:grid-cols-3 gap-6">
                <div className="lg:col-span-2 space-y-4">
                    <div className="bg-white rounded-xl shadow-sm border border-gray-100">
                        <div className="p-5 border-b border-gray-100 flex items-center justify-between">
                            <div>
                                <h3 className="text-lg font-semibold text-gray-900">Location overview</h3>
                                <p className="text-sm text-gray-500">Key metrics for the selected site.</p>
                            </div>
                            <MapPin className="w-5 h-5 text-blue-600" />
                        </div>
                        {selectedLocationId ? (
                            <div className="p-5">
                                {locations
                                    .filter((location) => location.id === selectedLocationId)
                                    .map((location) => (
                                        <div key={location.id} className="space-y-3">
                                            <div className="flex flex-wrap gap-4 text-sm text-gray-600">
                                                <span>Total lockers: <strong>{location.totalLockers}</strong></span>
                                                <span>Available: <strong className="text-emerald-600">{location.availableLockers}</strong></span>
                                                <span>Status: <strong>{location.status}</strong></span>
                                            </div>
                                            {location.features && (
                                                <div className="text-xs text-gray-500">
                                                    <p className="font-semibold text-gray-700">Features</p>
                                                    <p>{location.features.join(' · ')}</p>
                                                </div>
                                            )}
                                            {location.operatingHours && (
                                                <div className="text-xs text-gray-500">
                                                    <p className="font-semibold text-gray-700">Operating hours</p>
                                                    <div className="grid grid-cols-2 md:grid-cols-3 gap-2 mt-2">
                                                        {Object.entries(location.operatingHours).map(([day, hours]) => (
                                                            <div key={day} className="bg-gray-50 rounded-lg px-3 py-2">
                                                                <p className="uppercase text-[10px] text-gray-400">{day}</p>
                                                                <p className="text-xs text-gray-600">{hours}</p>
                                                            </div>
                                                        ))}
                                                    </div>
                                                </div>
                                            )}
                                        </div>
                                    ))}
                            </div>
                        ) : (
                            <div className="p-5 text-sm text-gray-400">Select a location to view details.</div>
                        )}
                    </div>

                    <div className="bg-white rounded-xl shadow-sm border border-gray-100">
                        <div className="p-5 border-b border-gray-100 flex items-center justify-between">
                            <h3 className="text-lg font-semibold text-gray-900">Lockers at location</h3>
                            <span className="text-sm text-gray-400">{locationLockers.length} lockers</span>
                        </div>
                        {locationLockers.length ? (
                            <div className="divide-y divide-gray-100">
                                {locationLockers.map((locker) => (
                                    <div key={locker.id} className="p-4 flex flex-col md:flex-row md:items-center md:justify-between gap-3">
                                        <div>
                                            <p className="text-sm font-semibold text-gray-900">Locker {locker.lockerNumber}</p>
                                            <p className="text-xs text-gray-500">Size {locker.size} · {locker.features?.join(', ')}</p>
                                        </div>
                                        <div className="flex items-center gap-3">
                                            <span className={cn('text-xs font-semibold px-2 py-1 rounded-full', locker.status === 'AVAILABLE' ? 'bg-emerald-50 text-emerald-600' : 'bg-amber-50 text-amber-600')}>
                                                {locker.status}
                                            </span>
                                            {locker.nextAvailableFrom && (
                                                <span className="text-xs text-gray-400">Next available {new Date(locker.nextAvailableFrom).toLocaleString()}</span>
                                            )}
                                        </div>
                                    </div>
                                ))}
                            </div>
                        ) : (
                            <div className="p-5 text-sm text-gray-400">Select a location to view lockers.</div>
                        )}
                    </div>
                </div>

                <div className="space-y-4">
                    <div className="bg-white rounded-xl shadow-sm border border-gray-100 p-5">
                        <div className="flex items-center justify-between mb-3">
                            <h3 className="text-lg font-semibold text-gray-900">Check availability</h3>
                            <Clock className="w-5 h-5 text-blue-600" />
                        </div>
                        <div className="space-y-3">
                            <div className="grid grid-cols-2 gap-2 text-xs font-semibold">
                                <button
                                    onClick={() => {
                                        setAvailabilityScope('SPECIFIC_USER');
                                        setAvailabilityForm((prev) => ({
                                            ...prev,
                                            userScope: 'SPECIFIC_USER',
                                            userId: selectedUserId || prev.userId || undefined,
                                        }));
                                    }}
                                    className={cn(
                                        'px-3 py-2 rounded-lg border',
                                        availabilityScope === 'SPECIFIC_USER'
                                            ? 'bg-blue-600 text-white border-blue-600'
                                            : 'border-gray-200 text-gray-500 hover:bg-gray-50'
                                    )}
                                    type="button"
                                >
                                    Specific user
                                </button>
                                <button
                                    onClick={() => {
                                        setAvailabilityScope('ALL_USERS');
                                        setAvailabilityForm((prev) => ({
                                            ...prev,
                                            userScope: 'ALL_USERS',
                                            userId: undefined,
                                        }));
                                    }}
                                    className={cn(
                                        'px-3 py-2 rounded-lg border',
                                        availabilityScope === 'ALL_USERS'
                                            ? 'bg-blue-50 text-blue-600 border-blue-200'
                                            : 'border-gray-200 text-gray-500 hover:bg-gray-50'
                                    )}
                                    type="button"
                                >
                                    All users
                                </button>
                            </div>
                            {availabilityScope === 'SPECIFIC_USER' ? (
                                <div>
                                    <label className="text-xs font-medium text-gray-600 mb-1 block">User ID</label>
                                    <input
                                        type="number"
                                        value={availabilityForm.userId ?? ''}
                                        onChange={(event) =>
                                            setAvailabilityForm((prev) => ({
                                                ...prev,
                                                userId: event.target.value ? Number(event.target.value) : undefined,
                                            }))
                                        }
                                        placeholder="Enter user ID"
                                        className="w-full border border-gray-200 rounded-lg px-3 py-2 text-sm"
                                    />
                                </div>
                            ) : (
                                <p className="text-xs text-gray-500">
                                    Checking availability across all members with access to this location.
                                </p>
                            )}
                            <input
                                type="datetime-local"
                                value={availabilityForm.requestedFrom}
                                onChange={(event) => setAvailabilityForm((prev) => ({ ...prev, requestedFrom: event.target.value }))}
                                className="w-full border border-gray-200 rounded-lg px-3 py-2 text-sm"
                            />
                            <input
                                type="datetime-local"
                                value={availabilityForm.requestedUntil}
                                onChange={(event) => setAvailabilityForm((prev) => ({ ...prev, requestedUntil: event.target.value }))}
                                className="w-full border border-gray-200 rounded-lg px-3 py-2 text-sm"
                            />
                            <select
                                value={availabilityForm.requiredSize}
                                onChange={(event) => setAvailabilityForm((prev) => ({
                                    ...prev,
                                    requiredSize: event.target.value as LockerAvailabilityRequest['requiredSize'],
                                }))}
                                className="w-full border border-gray-200 rounded-lg px-3 py-2 text-sm"
                            >
                                {['SMALL', 'MEDIUM', 'LARGE', 'EXTRA_LARGE'].map((size) => (
                                    <option key={size} value={size}>
                                        {size}
                                    </option>
                                ))}
                            </select>
                            <button
                                onClick={handleCheckAvailability}
                                className="w-full px-3 py-2 bg-blue-600 text-white rounded-lg hover:bg-blue-700"
                                disabled={availabilityState.loading}
                            >
                                {availabilityState.loading ? <Loader2 className="w-4 h-4 animate-spin mx-auto" /> : 'Check availability'}
                            </button>
                            {availabilityState.error && <p className="text-xs text-red-600">{availabilityState.error}</p>}
                            {availabilityResult && (
                                <div className="bg-blue-50 border border-blue-100 rounded-lg p-3 text-xs text-blue-700 space-y-2">
                                    <p className="font-semibold text-blue-800">Availability result</p>
                                    <p>{availabilityResult.isAvailable ? 'Lockers are available for this slot.' : availabilityResult.reason}</p>
                                    <div className="space-y-1">
                                        {availabilityResult.availableLockers.map((locker) => (
                                            <p key={locker.lockerId}>• Locker {locker.lockerNumber} ({locker.size})</p>
                                        ))}
                                    </div>
                                </div>
                            )}
                        </div>
                    </div>

                    <div className="bg-white rounded-xl shadow-sm border border-gray-100 p-5">
                        <h3 className="text-lg font-semibold text-gray-900 mb-3">Reserve locker</h3>
                        <div className="space-y-3">
                            <div className="grid grid-cols-2 gap-2 text-xs font-semibold">
                                <button
                                    onClick={() => {
                                        setReservationScope('SPECIFIC_USER');
                                        setReservationForm((prev) => ({
                                            ...prev,
                                            userScope: 'SPECIFIC_USER',
                                            userId: selectedUserId || prev.userId || undefined,
                                        }));
                                    }}
                                    className={cn(
                                        'px-3 py-2 rounded-lg border',
                                        reservationScope === 'SPECIFIC_USER'
                                            ? 'bg-blue-600 text-white border-blue-600'
                                            : 'border-gray-200 text-gray-500 hover:bg-gray-50'
                                    )}
                                    type="button"
                                >
                                    Specific user
                                </button>
                                <button
                                    onClick={() => {
                                        setReservationScope('ALL_USERS');
                                        setReservationForm((prev) => ({
                                            ...prev,
                                            userScope: 'ALL_USERS',
                                            userId: undefined,
                                        }));
                                    }}
                                    className={cn(
                                        'px-3 py-2 rounded-lg border',
                                        reservationScope === 'ALL_USERS'
                                            ? 'bg-blue-50 text-blue-600 border-blue-200'
                                            : 'border-gray-200 text-gray-500 hover:bg-gray-50'
                                    )}
                                    type="button"
                                >
                                    All users
                                </button>
                            </div>
                            {reservationScope === 'SPECIFIC_USER' ? (
                                <div>
                                    <label className="text-xs font-medium text-gray-600 mb-1 block">User ID</label>
                                    <input
                                        type="number"
                                        value={reservationForm.userId ?? ''}
                                        onChange={(event) =>
                                            setReservationForm((prev) => ({
                                                ...prev,
                                                userId: event.target.value ? Number(event.target.value) : undefined,
                                            }))
                                        }
                                        placeholder="Enter user ID"
                                        className="w-full border border-gray-200 rounded-lg px-3 py-2 text-sm"
                                    />
                                </div>
                            ) : (
                                <p className="text-xs text-gray-500">
                                    Reserve capacity without assigning it to a specific member. You can link the reservation later.
                                </p>
                            )}
                            <select
                                value={reservationForm.lockerId}
                                onChange={(event) => setReservationForm((prev) => ({ ...prev, lockerId: event.target.value }))}
                                className="w-full border border-gray-200 rounded-lg px-3 py-2 text-sm"
                            >
                                <option value="">Select locker</option>
                                {availableLockers.map((locker) => (
                                    <option key={locker.id} value={locker.id}>
                                        {locker.lockerNumber} · {locker.size}
                                    </option>
                                ))}
                            </select>
                            <input
                                type="datetime-local"
                                value={reservationForm.reservedFrom}
                                onChange={(event) => setReservationForm((prev) => ({ ...prev, reservedFrom: event.target.value }))}
                                className="w-full border border-gray-200 rounded-lg px-3 py-2 text-sm"
                            />
                            <input
                                type="datetime-local"
                                value={reservationForm.reservedUntil}
                                onChange={(event) => setReservationForm((prev) => ({ ...prev, reservedUntil: event.target.value }))}
                                className="w-full border border-gray-200 rounded-lg px-3 py-2 text-sm"
                            />
                            <input
                                type="text"
                                value={reservationForm.notes || ''}
                                onChange={(event) => setReservationForm((prev) => ({ ...prev, notes: event.target.value }))}
                                placeholder="Reservation notes"
                                className="w-full border border-gray-200 rounded-lg px-3 py-2 text-sm"
                            />
                            <button
                                onClick={handleReserveLocker}
                                className="w-full px-3 py-2 bg-emerald-600 text-white rounded-lg hover:bg-emerald-700"
                                disabled={reservationState.loading}
                            >
                                {reservationState.loading ? <Loader2 className="w-4 h-4 animate-spin mx-auto" /> : 'Create reservation'}
                            </button>
                            {reservationState.error && <p className="text-xs text-red-600">{reservationState.error}</p>}
                            {reservationState.message && <p className="text-xs text-emerald-600">{reservationState.message}</p>}
                        </div>
                    </div>

                    <div className="bg-white rounded-xl shadow-sm border border-gray-100 p-5">
                        <h3 className="text-lg font-semibold text-gray-900 mb-3">Accessible lockers</h3>
                        <div className="space-y-2">
                            {accessibleLockers.length ? (
                                accessibleLockers.slice(0, 6).map((locker) => (
                                    <div key={locker.id} className="flex items-center justify-between text-xs text-gray-600 border border-gray-100 rounded-lg px-3 py-2">
                                        <div>
                                            <p className="font-semibold text-gray-800">Locker {locker.lockerNumber}</p>
                                            <p className="text-gray-400">{locker.locationName} · {locker.size}</p>
                                        </div>
                                        <span className={cn('px-2 py-1 rounded-full font-semibold', locker.status === 'AVAILABLE' ? 'bg-emerald-50 text-emerald-600' : 'bg-amber-50 text-amber-600')}>
                                            {locker.status}
                                        </span>
                                    </div>
                                ))
                            ) : (
                                <p className="text-xs text-gray-400">No accessible lockers found for this user.</p>
                            )}
                        </div>
                    </div>
                </div>
            </div>
        </div>
    );

    const renderLocationsManagement = () => (
        <div className="space-y-6">
            <div className="flex flex-col md:flex-row md:items-center md:justify-between gap-4">
                <div>
                    <h2 className="text-2xl font-bold text-gray-900">Locations & lockers</h2>
                    <p className="text-gray-500">Review every site with its lockers, availability, and open issues.</p>
                </div>
                <button
                    className="flex items-center gap-2 px-4 py-2 bg-white border border-gray-200 rounded-lg text-sm"
                    onClick={() => {
                        setLocationHierarchyLoading(true);
                        lockerManagementService
                            .getLocationsHierarchy(token)
                            .then((response) => {
                                setLocationHierarchy(response.data);
                                setLocationHierarchyError(null);
                                if (response.errors?.includes('FALLBACK_DATA')) {
                                    pushToast({
                                        type: 'warning',
                                        title: 'Limited data',
                                        description:
                                            response.message ||
                                            'Showing cached location structure while live data is unavailable.',
                                    });
                                }
                            })
                            .catch((error) => {
                                const description =
                                    error instanceof Error ? error.message : 'Unexpected error refreshing locations.';
                                setLocationHierarchyError(description);
                                pushToast({ type: 'error', title: 'Unable to refresh locations', description });
                            })
                            .finally(() => setLocationHierarchyLoading(false));
                    }}
                >
                    <RefreshCw className="w-4 h-4" /> Refresh
                </button>
            </div>

            {locationHierarchyLoading ? (
                <div className="flex justify-center items-center h-56">
                    <Loader2 className="w-6 h-6 text-blue-600 animate-spin" />
                </div>
            ) : locationHierarchyError ? (
                <div className="border border-red-100 bg-red-50 text-red-600 rounded-lg px-4 py-3 text-sm">
                    {locationHierarchyError}
                </div>
            ) : (
                <div className="space-y-6">
                    {locationHierarchy.map((entry) => (
                        <div key={entry.location.id} className="bg-white rounded-xl shadow-sm border border-gray-100">
                            <div className="p-6 border-b border-gray-100 flex flex-col gap-4 lg:flex-row lg:items-center lg:justify-between">
                                <div>
                                    <div className="flex items-center gap-3">
                                        <MapPin className="w-5 h-5 text-blue-600" />
                                        <div>
                                            <h3 className="text-lg font-semibold text-gray-900">{entry.location.name}</h3>
                                            <p className="text-sm text-gray-500">{entry.location.address}</p>
                                        </div>
                                    </div>
                                    <div className="mt-3 flex flex-wrap gap-4 text-xs text-gray-500">
                                        <span>
                                            Total lockers: <strong>{entry.totalLockers}</strong>
                                        </span>
                                        <span>
                                            Available: <strong className="text-emerald-600">{entry.availableLockers}</strong>
                                        </span>
                                        <span>
                                            Issues: <strong className="text-amber-600">{entry.issueCount ?? 0}</strong>
                                        </span>
                                        <span>
                                            Maintenance: <strong className="text-indigo-600">{entry.maintenanceCount ?? 0}</strong>
                                        </span>
                                    </div>
                                </div>
                                {entry.location.features?.length ? (
                                    <div className="text-xs text-gray-500 max-w-sm">
                                        <p className="font-semibold text-gray-700">Features</p>
                                        <p>{entry.location.features.join(' · ')}</p>
                                    </div>
                                ) : null}
                            </div>
                            <div className="p-6 overflow-x-auto">
                                {entry.lockers.length ? (
                                    <table className="min-w-full divide-y divide-gray-100 text-sm">
                                        <thead>
                                            <tr className="text-left text-gray-500">
                                                <th className="py-2 pr-4 font-medium">Locker</th>
                                                <th className="py-2 pr-4 font-medium">Size</th>
                                                <th className="py-2 pr-4 font-medium">Status</th>
                                                <th className="py-2 pr-4 font-medium">Subscription</th>
                                                <th className="py-2 pr-4 font-medium">Next available</th>
                                            </tr>
                                        </thead>
                                        <tbody className="divide-y divide-gray-100 text-gray-700">
                                            {entry.lockers.map((locker) => (
                                                <tr key={locker.id} className="hover:bg-gray-50">
                                                    <td className="py-3 pr-4">
                                                        <div className="font-semibold text-gray-900">{locker.code || `Locker ${locker.lockerNumber}`}</div>
                                                        <div className="text-xs text-gray-400">#{locker.lockerNumber}</div>
                                                    </td>
                                                    <td className="py-3 pr-4">{locker.size}</td>
                                                    <td className="py-3 pr-4">
                                                        <span
                                                            className={cn(
                                                                'px-2 py-1 rounded-full text-xs font-semibold',
                                                                locker.status === 'AVAILABLE'
                                                                    ? 'bg-emerald-50 text-emerald-600'
                                                                    : locker.status === 'MAINTENANCE' || locker.status === 'OUT_OF_SERVICE'
                                                                    ? 'bg-amber-50 text-amber-600'
                                                                    : 'bg-slate-100 text-slate-600'
                                                            )}
                                                        >
                                                            {locker.status}
                                                        </span>
                                                    </td>
                                                    <td className="py-3 pr-4 text-xs text-gray-500">{locker.subscriptionId || '—'}</td>
                                                    <td className="py-3 pr-4 text-xs text-gray-500">
                                                        {locker.nextAvailableFrom
                                                            ? new Date(locker.nextAvailableFrom).toLocaleString()
                                                            : locker.status === 'AVAILABLE'
                                                            ? 'Now'
                                                            : 'TBD'}
                                                    </td>
                                                </tr>
                                            ))}
                                        </tbody>
                                    </table>
                                ) : (
                                    <div className="text-sm text-gray-500">No lockers registered for this location.</div>
                                )}
                            </div>
                        </div>
                    ))}
                    {!locationHierarchy.length && (
                        <div className="border border-dashed border-gray-200 rounded-lg p-6 text-center text-sm text-gray-500">
                            No locations found. Add a location to start managing lockers.
                        </div>
                    )}
                </div>
            )}
        </div>
    );

    const renderReservations = () => (
        <div className="space-y-6">
            <div className="flex flex-col md:flex-row md:items-center md:justify-between gap-4">
                <div>
                    <h2 className="text-2xl font-bold text-gray-900">Reservations</h2>
                    <p className="text-gray-500">Track active deliveries, pickups and locker usage.</p>
                </div>
                <div className="flex items-center gap-3">
                    <select
                        value={reservationStatusFilter}
                        onChange={(event) => setReservationStatusFilter(event.target.value)}
                        className="border border-gray-200 rounded-lg px-3 py-2 text-sm"
                    >
                        <option value="">All statuses</option>
                        {['CONFIRMED', 'ACTIVE', 'COMPLETED', 'CANCELLED', 'EXPIRED'].map((status) => (
                            <option key={status} value={status}>
                                {status}
                            </option>
                        ))}
                    </select>
                    <button
                        className="px-3 py-2 text-sm border border-gray-200 rounded-lg"
                        onClick={async () => {
                            if (!selectedUserId) return;
                            const response = await lockerManagementService.getReservationsForUser(selectedUserId, reservationStatusFilter, token);
                            setReservations(response.data);
                        }}
                    >
                        Refresh
                    </button>
                </div>
            </div>

            <div className="bg-white rounded-xl shadow-sm border border-gray-100">
                <div className="divide-y divide-gray-100">
                    {reservations.length ? (
                        reservations.map((reservation) => (
                            <div key={reservation.id} className="p-5">
                                <div className="flex flex-col lg:flex-row lg:items-center lg:justify-between gap-4">
                                    <div>
                                        <div className="flex items-center gap-2">
                                            <h3 className="text-lg font-semibold text-gray-900">Locker {reservation.lockerNumber}</h3>
                                            <span className={cn('text-xs font-semibold px-2 py-1 rounded-full', reservation.status === 'ACTIVE' || reservation.status === 'CONFIRMED' ? 'bg-emerald-50 text-emerald-600' : 'bg-gray-100 text-gray-600')}>
                                                {reservation.status}
                                            </span>
                                        </div>
                                        <p className="text-sm text-gray-500">{reservation.locationName}</p>
                                        <p className="text-xs text-gray-400">{new Date(reservation.reservedFrom).toLocaleString()} → {new Date(reservation.reservedUntil).toLocaleString()}</p>
                                    </div>
                                    <div className="flex flex-wrap gap-2">
                                        <button
                                            className="px-3 py-2 text-xs border border-blue-200 text-blue-600 rounded-lg hover:bg-blue-50"
                                            onClick={() => handleExtendReservation(reservation.id)}
                                        >
                                            Extend
                                        </button>
                                        <button
                                            className="px-3 py-2 text-xs border border-red-200 text-red-600 rounded-lg hover:bg-red-50"
                                            onClick={() => handleCancelReservation(reservation.id)}
                                        >
                                            Cancel
                                        </button>
                                    </div>
                                </div>
                                {reservation.notes && (
                                    <p className="mt-3 text-xs text-gray-500">Notes: {reservation.notes}</p>
                                )}
                            </div>
                        ))
                    ) : (
                        <div className="p-10 text-center text-gray-500">
                            No reservations found. Use the lockers tab to create one.
                        </div>
                    )}
                </div>
            </div>
        </div>
    );

    return (
        <div className="space-y-6">
            <div className="bg-white rounded-xl shadow-sm p-6">
                <div className="flex flex-col md:flex-row md:items-center md:justify-between gap-4">
                    <div>
                        <h1 className="text-3xl font-bold text-gray-900">Locker Management</h1>
                        <p className="text-gray-500">Administer subscription plans, allocate lockers and monitor reservations.</p>
                    </div>
                    <div className="text-sm text-gray-400">
                        <p>Signed in as <strong>{user?.name || 'Admin'}</strong></p>
                        <p>User context: <strong>{selectedUserId || 'Not selected'}</strong></p>
                    </div>
                </div>
                <div className="mt-6">{renderTabNavigation()}</div>
            </div>

            {activeTab === 'overview' && renderOverview()}
            {activeTab === 'plans' && renderPlans()}
            {activeTab === 'subscriptions' && renderSubscriptions()}
            {activeTab === 'locations' && renderLocationsManagement()}
            {activeTab === 'lockers' && renderLockers()}
            {activeTab === 'reservations' && renderReservations()}
            {activeTab === 'support' && renderSupport()}
        </div>
    );
}

export default LockerManagementDashboard;<|MERGE_RESOLUTION|>--- conflicted
+++ resolved
@@ -24,6 +24,7 @@
 import { lockerSubscriptionService } from '../../../infrastructure/services/locker-subscription.service';
 import { lockerManagementService } from '../../../infrastructure/services/locker-management.service';
 import {
+    ArrowUpRight,
     CalendarCheck,
     CheckCircle2,
     Clock,
@@ -37,8 +38,6 @@
     Plus,
     RefreshCw,
     ShieldCheck,
-    LifeBuoy,
-    MessageSquare,
     Users,
     X,
 } from 'lucide-react';
@@ -170,8 +169,6 @@
     const [calendarDetails, setCalendarDetails] = useState<Record<string, FamilyCalendarResponse>>({});
     const [calendarLoading, setCalendarLoading] = useState(false);
 
-<<<<<<< HEAD
-=======
     const fetchPlans = useCallback(async () => {
         setPlansLoading(true);
         try {
@@ -201,7 +198,6 @@
             setPlansLoading(false);
         }
     }, [pushToast]);
->>>>>>> fa197f08
 
     useEffect(() => {
         setActiveTab(defaultTab);
@@ -905,8 +901,6 @@
     );
 
     const renderSupport = () => <SupportIssuesWorkspace token={token ?? undefined} />;
-<<<<<<< HEAD
-=======
 
     const renderOverview = () => (
         <div className="space-y-6">
@@ -1159,7 +1153,6 @@
             )}
         </div>
     );
->>>>>>> fa197f08
 
     const renderSubscriptions = () => (
         <div className="space-y-6">
